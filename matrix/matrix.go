// gomuks - A terminal Matrix client written in Go.
// Copyright (C) 2020 Tulir Asokan
//
// This program is free software: you can redistribute it and/or modify
// it under the terms of the GNU Affero General Public License as published by
// the Free Software Foundation, either version 3 of the License, or
// (at your option) any later version.
//
// This program is distributed in the hope that it will be useful,
// but WITHOUT ANY WARRANTY; without even the implied warranty of
// MERCHANTABILITY or FITNESS FOR A PARTICULAR PURPOSE.  See the
// GNU Affero General Public License for more details.
//
// You should have received a copy of the GNU Affero General Public License
// along with this program.  If not, see <https://www.gnu.org/licenses/>.

package matrix

import (
	"context"
	"crypto/tls"
	"encoding/gob"
	"encoding/json"
	"fmt"
	"io"
	"io/ioutil"
	"net/http"
	"os"
	"path"
	"path/filepath"
	"reflect"
	"runtime"
	dbg "runtime/debug"
	"time"
	"errors"

	"maunium.net/go/mautrix"
	"maunium.net/go/mautrix/crypto/attachment"
	"maunium.net/go/mautrix/event"
	"maunium.net/go/mautrix/format"
	"maunium.net/go/mautrix/id"
	"maunium.net/go/mautrix/pushrules"

	"maunium.net/go/gomuks/config"
	"maunium.net/go/gomuks/debug"
	ifc "maunium.net/go/gomuks/interface"
	"maunium.net/go/gomuks/lib/open"
	"maunium.net/go/gomuks/matrix/muksevt"
	"maunium.net/go/gomuks/matrix/rooms"
)

// Container is a wrapper for a mautrix Client and some other stuff.
//
// It is used for all Matrix calls from the UI and Matrix event handlers.
type Container struct {
	client  *mautrix.Client
	crypto  ifc.Crypto
	syncer  *GomuksSyncer
	gmx     ifc.Gomuks
	ui      ifc.GomuksUI
	config  *config.Config
	history *HistoryManager
	running bool
	stop    chan bool

	typing int64
}

// NewContainer creates a new Container for the given Gomuks instance.
func NewContainer(gmx ifc.Gomuks) *Container {
	c := &Container{
		config: gmx.Config(),
		ui:     gmx.UI(),
		gmx:    gmx,
	}

	return c
}

// Client returns the underlying mautrix Client.
func (c *Container) Client() *mautrix.Client {
	return c.client
}

type mxLogger struct{}

func (log mxLogger) Debugfln(message string, args ...interface{}) {
	debug.Printf("[Matrix] "+message, args...)
}

func (c *Container) Crypto() ifc.Crypto {
	return c.crypto
}

// InitClient initializes the mautrix client and connects to the homeserver specified in the config.
func (c *Container) InitClient() error {
	if len(c.config.HS) == 0 {
		return fmt.Errorf("no homeserver entered")
	}

	if c.client != nil {
		c.Stop()
		c.client = nil
		c.crypto = nil
	}

	var mxid id.UserID
	var accessToken string
	if len(c.config.AccessToken) > 0 {
		accessToken = c.config.AccessToken
		mxid = c.config.UserID
	}

	var err error
	c.client, err = mautrix.NewClient(c.config.HS, mxid, accessToken)
	if err != nil {
		return fmt.Errorf("failed to create mautrix client: %w", err)
	}
	c.client.UserAgent = fmt.Sprintf("gomuks %s (with mautrix-go %s)", c.gmx.Version(), mautrix.Version)
	c.client.Logger = mxLogger{}
	c.client.DeviceID = c.config.DeviceID

	err = c.initCrypto()
	if err != nil {
		return fmt.Errorf("failed to initialize crypto: %w", err)
	}

	if c.history == nil {
		c.history, err = NewHistoryManager(c.config.HistoryPath)
		if err != nil {
			return fmt.Errorf("failed to initialize history: %w", err)
		}
	}

	allowInsecure := len(os.Getenv("GOMUKS_ALLOW_INSECURE_CONNECTIONS")) > 0
	if allowInsecure {
		c.client.Client = &http.Client{
			Transport: &http.Transport{TLSClientConfig: &tls.Config{InsecureSkipVerify: true}},
		}
	}

	c.stop = make(chan bool, 1)

	if len(accessToken) > 0 {
		go c.Start()
	}
	return nil
}

// Initialized returns whether or not the mautrix client is initialized (see InitClient())
func (c *Container) Initialized() bool {
	return c.client != nil
}

func (c *Container) PasswordLogin(user, password string) error {
	resp, err := c.client.Login(&mautrix.ReqLogin{
		Type: "m.login.password",
		Identifier: mautrix.UserIdentifier{
			Type: "m.id.user",
			User: user,
		},
		Password:                 password,
		InitialDeviceDisplayName: "gomuks",

		StoreCredentials: true,
	})
	if err != nil {
		return err
	}
	c.finishLogin(resp)
	return nil
}

func (c *Container) finishLogin(resp *mautrix.RespLogin) {
	c.config.UserID = resp.UserID
	c.config.DeviceID = resp.DeviceID
	c.config.AccessToken = resp.AccessToken
	c.config.Save()

	go c.Start()
}

func respondHTML(w http.ResponseWriter, status int, message string) {
	w.Header().Add("Content-Type", "text/html")
	w.WriteHeader(status)
	_, _ = w.Write([]byte(fmt.Sprintf(`<!DOCTYPE html>
<html>
<head>
  <title>gomuks single-sign on</title>
  <meta charset="utf-8"/>
</head>
<body>
  <center>
    <h2>%s</h2>
  </center>
</body>
</html>`, message)))
}

func (c *Container) SingleSignOn() error {
	loginURL := c.client.BuildURLWithQuery(mautrix.URLPath{"login", "sso", "redirect"}, map[string]string{
		"redirectUrl": "http://localhost:29325",
	})
	err := open.Open(loginURL)
	if err != nil {
		return err
	}
	errChan := make(chan error, 1)
	server := &http.Server{Addr: ":29325"}
	server.Handler = http.HandlerFunc(func(w http.ResponseWriter, r *http.Request) {
		loginToken := r.URL.Query().Get("loginToken")
		if len(loginToken) == 0 {
			respondHTML(w, http.StatusBadRequest, "Missing loginToken parameter")
			return
		}
		resp, err := c.client.Login(&mautrix.ReqLogin{
			Type:                     "m.login.token",
			Token:                    loginToken,
			InitialDeviceDisplayName: "gomuks",

			StoreCredentials: true,
		})
		if err != nil {
			respondHTML(w, http.StatusForbidden, err.Error())
			errChan <- err
			return
		}
		respondHTML(w, http.StatusOK, fmt.Sprintf("Successfully logged in as %s", resp.UserID))
		c.finishLogin(resp)
		go func() {
			ctx, cancel := context.WithTimeout(context.Background(), 5*time.Second)
			defer cancel()
			err = server.Shutdown(ctx)
			if err != nil {
				debug.Printf("Failed to shut down SSO server: %v\n", err)
			}
			errChan <- err
		}()
	})
	err = server.ListenAndServe()
	if err != nil {
		return err
	}
	err = <-errChan
	return err
}

// Login sends a password login request with the given username and password.
func (c *Container) Login(user, password string) error {
	resp, err := c.client.GetLoginFlows()
	if err != nil {
		return err
	}
	for _, flow := range resp.Flows {
		if flow.Type == "m.login.password" {
			return c.PasswordLogin(user, password)
		} else if flow.Type == "m.login.sso" {
			return c.SingleSignOn()
		}
	}
	return fmt.Errorf("no supported login flows")
}

// Logout revokes the access token, stops the syncer and calls the OnLogout() method of the UI.
func (c *Container) Logout() {
	c.client.Logout()
	c.Stop()
	c.config.DeleteSession()
	c.client = nil
	c.crypto = nil
	c.ui.OnLogout()
}

// Stop stops the Matrix syncer.
func (c *Container) Stop() {
	if c.running {
		debug.Print("Stopping Matrix container...")
		select {
		case c.stop <- true:
		default:
		}
		c.client.StopSync()
		debug.Print("Closing history manager...")
		err := c.history.Close()
		if err != nil {
			debug.Print("Error closing history manager:", err)
		}
		c.history = nil
		if c.crypto != nil {
			debug.Print("Flushing crypto store")
			err = c.crypto.FlushStore()
			if err != nil {
				debug.Print("Error flushing crypto store:", err)
			}
		}
	}
}

// UpdatePushRules fetches the push notification rules from the server and stores them in the current Session object.
func (c *Container) UpdatePushRules() {
	debug.Print("Updating push rules...")
	resp, err := c.client.GetPushRules()
	if err != nil {
		debug.Print("Failed to fetch push rules:", err)
		c.config.PushRules = &pushrules.PushRuleset{}
	} else {
		c.config.PushRules = resp
	}
	c.config.SavePushRules()
}

// PushRules returns the push notification rules. If no push rules are cached, UpdatePushRules() will be called first.
func (c *Container) PushRules() *pushrules.PushRuleset {
	if c.config.PushRules == nil {
		c.UpdatePushRules()
	}
	return c.config.PushRules
}

var AccountDataGomuksPreferences = event.Type{
	Type:  "net.maunium.gomuks.preferences",
	Class: event.AccountDataEventType,
}

func init() {
	event.TypeMap[AccountDataGomuksPreferences] = reflect.TypeOf(config.UserPreferences{})
	gob.Register(&config.UserPreferences{})
}

type StubSyncingModal struct{}

func (s StubSyncingModal) SetIndeterminate()    {}
func (s StubSyncingModal) SetMessage(s2 string) {}
func (s StubSyncingModal) SetSteps(i int)       {}
func (s StubSyncingModal) Step()                {}
func (s StubSyncingModal) Close()               {}

// OnLogin initializes the syncer and updates the room list.
func (c *Container) OnLogin() {
	c.ui.OnLogin()

	c.client.Store = c.config

	debug.Print("Initializing syncer")
	c.syncer = NewGomuksSyncer(c.config.Rooms)
	if c.crypto != nil {
		c.syncer.OnSync(c.crypto.ProcessSyncResponse)
		c.syncer.OnEventType(event.StateMember, func(source mautrix.EventSource, evt *event.Event) {
			// Don't spam the crypto module with member events of an initial sync
			// TODO invalidate all group sessions when clearing cache?
			if c.config.AuthCache.InitialSyncDone {
				c.crypto.HandleMemberEvent(evt)
			}
		})
		c.syncer.OnEventType(event.EventEncrypted, c.HandleEncrypted)
	} else {
		c.syncer.OnEventType(event.EventEncrypted, c.HandleEncryptedUnsupported)
	}
	c.syncer.OnEventType(event.EventMessage, c.HandleMessage)
	c.syncer.OnEventType(event.EventSticker, c.HandleMessage)
	c.syncer.OnEventType(event.EventReaction, c.HandleMessage)
	c.syncer.OnEventType(event.EventRedaction, c.HandleRedaction)
	c.syncer.OnEventType(event.StateAliases, c.HandleMessage)
	c.syncer.OnEventType(event.StateCanonicalAlias, c.HandleMessage)
	c.syncer.OnEventType(event.StateTopic, c.HandleMessage)
	c.syncer.OnEventType(event.StateRoomName, c.HandleMessage)
	c.syncer.OnEventType(event.StateMember, c.HandleMembership)
	c.syncer.OnEventType(event.EphemeralEventReceipt, c.HandleReadReceipt)
	c.syncer.OnEventType(event.EphemeralEventTyping, c.HandleTyping)
	c.syncer.OnEventType(event.AccountDataDirectChats, c.HandleDirectChatInfo)
	c.syncer.OnEventType(event.AccountDataPushRules, c.HandlePushRules)
	c.syncer.OnEventType(event.AccountDataRoomTags, c.HandleTag)
	c.syncer.OnEventType(AccountDataGomuksPreferences, c.HandlePreferences)
	if len(c.config.AuthCache.NextBatch) == 0 {
		c.syncer.Progress = c.ui.MainView().OpenSyncingModal()
		c.syncer.Progress.SetMessage("Waiting for /sync response from server")
		c.syncer.Progress.SetIndeterminate()
		c.syncer.FirstDoneCallback = func() {
			c.syncer.Progress.Close()
			c.syncer.Progress = StubSyncingModal{}
			c.syncer.FirstDoneCallback = nil
		}
	}
	c.syncer.InitDoneCallback = func() {
		debug.Print("Initial sync done")
		c.config.AuthCache.InitialSyncDone = true
		debug.Print("Updating title caches")
		for _, room := range c.config.Rooms.Map {
			room.GetTitle()
		}
		debug.Print("Cleaning cached rooms from memory")
		c.config.Rooms.ForceClean()
		debug.Print("Saving all data")
		c.config.SaveAll()
		debug.Print("Adding rooms to UI")
		c.ui.MainView().SetRooms(c.config.Rooms)
		c.ui.Render()
		// The initial sync can be a bit heavy, so we force run the GC here
		// after cleaning up rooms from memory above.
		debug.Print("Running GC")
		runtime.GC()
		dbg.FreeOSMemory()
	}
	c.client.Syncer = c.syncer

	debug.Print("Setting existing rooms")
	c.ui.MainView().SetRooms(c.config.Rooms)

	debug.Print("OnLogin() done.")
}

// Start moves the UI to the main view, calls OnLogin() and runs the syncer forever until stopped with Stop()
func (c *Container) Start() {
	defer debug.Recover()

	c.OnLogin()

	if c.client == nil {
		return
	}

	debug.Print("Starting sync...")
	c.running = true
	for {
		select {
		case <-c.stop:
			debug.Print("Stopping sync...")
			c.running = false
			return
		default:
			if err := c.client.Sync(); err != nil {
				if errors.Is(err, mautrix.MUnknownToken) {
<<<<<<< HEAD
					debug.Print("Sync() errored with", err, "-> logging out")
=======
					debug.Print("Sync() errored with ", err, " -> logging out")
					// TODO support soft logout
>>>>>>> 114940ee
					c.Logout()
				} else {
					debug.Print("Sync() errored", err)
				}
			} else {
				debug.Print("Sync() returned without error")
			}
		}
	}
}

func (c *Container) HandlePreferences(source mautrix.EventSource, evt *event.Event) {
	if source&mautrix.EventSourceAccountData == 0 {
		return
	}
	orig := c.config.Preferences
	err := json.Unmarshal(evt.Content.VeryRaw, &c.config.Preferences)
	if err != nil {
		debug.Print("Failed to parse updated preferences:", err)
		return
	}
	debug.Print("Updated preferences:", orig, "->", c.config.Preferences)
	if c.config.AuthCache.InitialSyncDone {
		c.ui.HandleNewPreferences()
	}
}

func (c *Container) Preferences() *config.UserPreferences {
	return &c.config.Preferences
}

func (c *Container) SendPreferencesToMatrix() {
	defer debug.Recover()
	debug.Print("Sending updated preferences:", c.config.Preferences)
	u := c.client.BuildURL("user", string(c.config.UserID), "account_data", AccountDataGomuksPreferences.Type)
	_, err := c.client.MakeRequest("PUT", u, &c.config.Preferences, nil)
	if err != nil {
		debug.Print("Failed to update preferences:", err)
	}
}

func (c *Container) HandleRedaction(source mautrix.EventSource, evt *event.Event) {
	room := c.GetOrCreateRoom(evt.RoomID)
	var redactedEvt *muksevt.Event
	err := c.history.Update(room, evt.Redacts, func(redacted *muksevt.Event) error {
		redacted.Unsigned.RedactedBecause = evt
		redactedEvt = redacted
		return nil
	})
	if err != nil {
		debug.Print("Failed to mark", evt.Redacts, "as redacted:", err)
		return
	} else if !c.config.AuthCache.InitialSyncDone || !room.Loaded() {
		return
	}

	roomView := c.ui.MainView().GetRoom(evt.RoomID)
	if roomView == nil {
		debug.Printf("Failed to handle event %v: No room view found.", evt)
		return
	}

	roomView.AddRedaction(redactedEvt)
	if c.syncer.FirstSyncDone {
		c.ui.Render()
	}
}

var ErrCantEditOthersMessage = errors.New("can't edit message sent by someone else")

func (c *Container) HandleEdit(room *rooms.Room, editsID id.EventID, editEvent *muksevt.Event) {
	var origEvt *muksevt.Event
	err := c.history.Update(room, editsID, func(evt *muksevt.Event) error {
		if editEvent.Sender != evt.Sender {
			return ErrCantEditOthersMessage
		}
		evt.Gomuks.Edits = append(evt.Gomuks.Edits, editEvent)
		origEvt = evt
		return nil
	})
	if err == ErrCantEditOthersMessage {
		debug.Printf("Ignoring edit %s of %s by %s in %s: original event was sent by someone else", editEvent.ID, editsID, editEvent.Sender, editEvent.RoomID)
		return
	} else if err != nil {
		debug.Print("Failed to store edit in history db:", err)
		return
	} else if !c.config.AuthCache.InitialSyncDone || !room.Loaded() {
		return
	}

	roomView := c.ui.MainView().GetRoom(editEvent.RoomID)
	if roomView == nil {
		debug.Printf("Failed to handle edit event %v: No room view found.", editEvent)
		return
	}

	roomView.AddEdit(origEvt)
	if c.syncer.FirstSyncDone {
		c.ui.Render()
	}
}

func (c *Container) HandleReaction(room *rooms.Room, reactsTo id.EventID, reactEvent *muksevt.Event) {
	rel := reactEvent.Content.AsReaction().RelatesTo
	var origEvt *muksevt.Event
	err := c.history.Update(room, reactsTo, func(evt *muksevt.Event) error {
		if evt.Unsigned.Relations.Annotations.Map == nil {
			evt.Unsigned.Relations.Annotations.Map = make(map[string]int)
		}
		val, _ := evt.Unsigned.Relations.Annotations.Map[rel.Key]
		evt.Unsigned.Relations.Annotations.Map[rel.Key] = val + 1
		origEvt = evt
		return nil
	})
	if err != nil {
		debug.Print("Failed to store reaction in history db:", err)
		return
	} else if !c.config.AuthCache.InitialSyncDone || !room.Loaded() {
		return
	}

	roomView := c.ui.MainView().GetRoom(reactEvent.RoomID)
	if roomView == nil {
		debug.Printf("Failed to handle edit event %v: No room view found.", reactEvent)
		return
	}

	roomView.AddReaction(origEvt, rel.Key)
	if c.syncer.FirstSyncDone {
		c.ui.Render()
	}
}

func (c *Container) HandleEncryptedUnsupported(source mautrix.EventSource, mxEvent *event.Event) {
	mxEvent.Type = muksevt.EventEncryptionUnsupported
	origContent, _ := mxEvent.Content.Parsed.(*event.EncryptedEventContent)
	mxEvent.Content.Parsed = muksevt.EncryptionUnsupportedContent{Original: origContent}
	c.HandleMessage(source, mxEvent)
}

func (c *Container) HandleEncrypted(source mautrix.EventSource, mxEvent *event.Event) {
	evt, err := c.crypto.DecryptMegolmEvent(mxEvent)
	if err != nil {
		debug.Printf("Failed to decrypt event %s: %v", mxEvent.ID, err)
		mxEvent.Type = muksevt.EventBadEncrypted
		origContent, _ := mxEvent.Content.Parsed.(*event.EncryptedEventContent)
		mxEvent.Content.Parsed = &muksevt.BadEncryptedContent{
			Original: origContent,
			Reason:   err.Error(),
		}
		c.HandleMessage(source, mxEvent)
		return
	}
	if evt.Type.IsInRoomVerification() {
		err := c.crypto.ProcessInRoomVerification(evt)
		if err != nil {
			debug.Printf("[Crypto/Error] Failed to process in-room verification event %s of type %s: %v", evt.ID, evt.Type.String(), err)
		} else {
			debug.Printf("[Crypto/Debug] Processed in-room verification event %s of type %s", evt.ID, evt.Type.String())
		}
	} else {
		c.HandleMessage(source, evt)
	}
}

// HandleMessage is the event handler for the m.room.message timeline event.
func (c *Container) HandleMessage(source mautrix.EventSource, mxEvent *event.Event) {
	room := c.GetOrCreateRoom(mxEvent.RoomID)
	if source&mautrix.EventSourceLeave != 0 {
		room.HasLeft = true
		return
	} else if source&mautrix.EventSourceState != 0 {
		return
	}

	relatable, ok := mxEvent.Content.Parsed.(event.Relatable)
	if ok {
		rel := relatable.GetRelatesTo()
		if editID := rel.GetReplaceID(); len(editID) > 0 {
			c.HandleEdit(room, editID, muksevt.Wrap(mxEvent))
			return
		} else if reactionID := rel.GetAnnotationID(); mxEvent.Type == event.EventReaction && len(reactionID) > 0 {
			c.HandleReaction(room, reactionID, muksevt.Wrap(mxEvent))
			return
		}
	}

	events, err := c.history.Append(room, []*event.Event{mxEvent})
	if err != nil {
		debug.Printf("Failed to add event %s to history: %v", mxEvent.ID, err)
	}
	evt := events[0]

	if !c.config.AuthCache.InitialSyncDone {
		room.LastReceivedMessage = time.Unix(evt.Timestamp/1000, evt.Timestamp%1000*1000)
		return
	}

	mainView := c.ui.MainView()

	roomView := mainView.GetRoom(evt.RoomID)
	if roomView == nil {
		debug.Printf("Failed to handle event %v: No room view found.", evt)
		return
	}

	if !room.Loaded() {
		pushRules := c.PushRules().GetActions(room, evt.Event).Should()
		shouldNotify := pushRules.Notify || !pushRules.NotifySpecified
		if !shouldNotify {
			room.LastReceivedMessage = time.Unix(evt.Timestamp/1000, evt.Timestamp%1000*1000)
			room.AddUnread(evt.ID, shouldNotify, pushRules.Highlight)
			mainView.Bump(room)
			return
		}
	}

	message := roomView.AddEvent(evt)
	if message != nil {
		roomView.MxRoom().LastReceivedMessage = message.Time()
		if c.syncer.FirstSyncDone && evt.Sender != c.config.UserID {
			pushRules := c.PushRules().GetActions(roomView.MxRoom(), evt.Event).Should()
			mainView.NotifyMessage(roomView.MxRoom(), message, pushRules)
			c.ui.Render()
		}
	} else {
		debug.Printf("Parsing event %s type %s %v from %s in %s failed (ParseEvent() returned nil).", evt.ID, evt.Type.Repr(), evt.Content.Raw, evt.Sender, evt.RoomID)
	}
}

// HandleMembership is the event handler for the m.room.member state event.
func (c *Container) HandleMembership(source mautrix.EventSource, evt *event.Event) {
	isLeave := source&mautrix.EventSourceLeave != 0
	isTimeline := source&mautrix.EventSourceTimeline != 0
	if isLeave {
		c.GetOrCreateRoom(evt.RoomID).HasLeft = true
	}
	isNonTimelineLeave := isLeave && !isTimeline
	if !c.config.AuthCache.InitialSyncDone && isNonTimelineLeave {
		return
	} else if evt.StateKey != nil && id.UserID(*evt.StateKey) == c.config.UserID {
		c.processOwnMembershipChange(evt)
	} else if !isTimeline && (!c.config.AuthCache.InitialSyncDone || isLeave) {
		// We don't care about other users' membership events in the initial sync or chats we've left.
		return
	}

	c.HandleMessage(source, evt)
}

func (c *Container) processOwnMembershipChange(evt *event.Event) {
	membership := evt.Content.AsMember().Membership
	prevMembership := event.MembershipLeave
	if evt.Unsigned.PrevContent != nil {
		prevMembership = evt.Unsigned.PrevContent.AsMember().Membership
	}
	debug.Printf("Processing own membership change: %s->%s in %s", prevMembership, membership, evt.RoomID)
	if membership == prevMembership {
		return
	}
	room := c.GetRoom(evt.RoomID)
	switch membership {
	case "join":
		room.HasLeft = false
		if c.config.AuthCache.InitialSyncDone {
			c.ui.MainView().UpdateTags(room)
		}
		fallthrough
	case "invite":
		if c.config.AuthCache.InitialSyncDone {
			c.ui.MainView().AddRoom(room)
		}
	case "leave":
	case "ban":
		if c.config.AuthCache.InitialSyncDone {
			c.ui.MainView().RemoveRoom(room)
		}
		room.HasLeft = true
		room.Unload()
	default:
		return
	}
	c.ui.Render()
}

func (c *Container) parseReadReceipt(evt *event.Event) (largestTimestampEvent id.EventID) {
	var largestTimestamp int64

	for eventID, receipts := range *evt.Content.AsReceipt() {
		myInfo, ok := receipts.Read[c.config.UserID]
		if !ok {
			continue
		}

		if myInfo.Timestamp > largestTimestamp {
			largestTimestamp = myInfo.Timestamp
			largestTimestampEvent = eventID
		}
	}
	return
}

func (c *Container) HandleReadReceipt(source mautrix.EventSource, evt *event.Event) {
	if source&mautrix.EventSourceLeave != 0 {
		return
	}

	lastReadEvent := c.parseReadReceipt(evt)
	if len(lastReadEvent) == 0 {
		return
	}

	room := c.GetRoom(evt.RoomID)
	if room != nil {
		room.MarkRead(lastReadEvent)
		if c.config.AuthCache.InitialSyncDone {
			c.ui.Render()
		}
	}
}

func (c *Container) parseDirectChatInfo(evt *event.Event) map[*rooms.Room]id.UserID {
	directChats := make(map[*rooms.Room]id.UserID)
	for userID, roomIDList := range *evt.Content.AsDirectChats() {
		for _, roomID := range roomIDList {
			// TODO we shouldn't create direct chat rooms that we aren't in
			room := c.GetOrCreateRoom(roomID)
			if room != nil && !room.HasLeft {
				directChats[room] = userID
			}
		}
	}
	return directChats
}

func (c *Container) HandleDirectChatInfo(_ mautrix.EventSource, evt *event.Event) {
	directChats := c.parseDirectChatInfo(evt)
	for _, room := range c.config.Rooms.Map {
		userID, isDirect := directChats[room]
		if isDirect != room.IsDirect {
			room.IsDirect = isDirect
			room.OtherUser = userID
			if c.config.AuthCache.InitialSyncDone {
				c.ui.MainView().UpdateTags(room)
			}
		}
	}
}

// HandlePushRules is the event handler for the m.push_rules account data event.
func (c *Container) HandlePushRules(_ mautrix.EventSource, evt *event.Event) {
	debug.Print("Received updated push rules")
	var err error
	c.config.PushRules, err = pushrules.EventToPushRules(evt)
	if err != nil {
		debug.Print("Failed to convert event to push rules:", err)
		return
	}
	c.config.SavePushRules()
}

// HandleTag is the event handler for the m.tag account data event.
func (c *Container) HandleTag(_ mautrix.EventSource, evt *event.Event) {
	room := c.GetOrCreateRoom(evt.RoomID)

	tags := evt.Content.AsTag().Tags

	newTags := make([]rooms.RoomTag, len(tags))
	index := 0
	for tag, info := range tags {
		order := json.Number("0.5")
		if len(info.Order) > 0 {
			order = info.Order
		}
		newTags[index] = rooms.RoomTag{
			Tag:   tag,
			Order: order,
		}
		index++
	}
	room.RawTags = newTags

	if c.config.AuthCache.InitialSyncDone {
		mainView := c.ui.MainView()
		mainView.UpdateTags(room)
	}
}

// HandleTyping is the event handler for the m.typing event.
func (c *Container) HandleTyping(_ mautrix.EventSource, evt *event.Event) {
	if !c.config.AuthCache.InitialSyncDone {
		return
	}
	c.ui.MainView().SetTyping(evt.RoomID, evt.Content.AsTyping().UserIDs)
}

func (c *Container) MarkRead(roomID id.RoomID, eventID id.EventID) {
	go func() {
		defer debug.Recover()
		err := c.client.MarkRead(roomID, eventID)
		if err != nil {
			debug.Print("Failed to mark %s in %s as read: %v", eventID, roomID, err)
		}
	}()
}

func (c *Container) PrepareMediaMessage(room *rooms.Room, path string, rel *ifc.Relation) (*muksevt.Event, error) {
	resp, err := c.UploadMedia(path, room.Encrypted)
	if err != nil {
		return nil, err
	}
	content := event.MessageEventContent{
		MsgType:    resp.MsgType,
		Body:       resp.Name,
		Info:       resp.Info,
	}
	if resp.EncryptionInfo != nil {
		content.File = &event.EncryptedFileInfo{
			EncryptedFile: *resp.EncryptionInfo,
			URL:           resp.ContentURI.CUString(),
		}
	} else {
		content.URL = resp.ContentURI.CUString()
	}

	return c.prepareEvent(room.ID, &content, rel), nil
}

func (c *Container) PrepareMarkdownMessage(roomID id.RoomID, msgtype event.MessageType, text, html string, rel *ifc.Relation) *muksevt.Event {
	var content event.MessageEventContent
	if html != "" {
		content = event.MessageEventContent{
			FormattedBody: html,
			Format:        event.FormatHTML,
			Body:          text,
			MsgType:       msgtype,
		}
	} else {
		content = format.RenderMarkdown(text, !c.config.Preferences.DisableMarkdown, !c.config.Preferences.DisableHTML)
		content.MsgType = msgtype
	}

	return c.prepareEvent(roomID, &content, rel)
}

func (c *Container) prepareEvent(roomID id.RoomID, content *event.MessageEventContent, rel *ifc.Relation) *muksevt.Event {
	if rel != nil && rel.Type == event.RelReplace {
		contentCopy := *content
		content.NewContent = &contentCopy
		content.Body = "* " + content.Body
		if len(content.FormattedBody) > 0 {
			content.FormattedBody = "* " + content.FormattedBody
		}
		content.RelatesTo = &event.RelatesTo{
			Type:    event.RelReplace,
			EventID: rel.Event.ID,
		}
	} else if rel != nil && rel.Type == event.RelReply {
		content.SetReply(rel.Event.Event)
	}

	txnID := c.client.TxnID()
	localEcho := muksevt.Wrap(&event.Event{
		ID:        id.EventID(txnID),
		Sender:    c.config.UserID,
		Type:      event.EventMessage,
		Timestamp: time.Now().UnixNano() / 1e6,
		RoomID:    roomID,
		Content:   event.Content{Parsed: content},
		Unsigned:  event.Unsigned{TransactionID: txnID},
	})
	localEcho.Gomuks.OutgoingState = muksevt.StateLocalEcho
	if rel != nil && rel.Type == event.RelReplace {
		localEcho.ID = rel.Event.ID
		localEcho.Gomuks.Edits = []*muksevt.Event{localEcho}
	}
	return localEcho
}

func (c *Container) Redact(roomID id.RoomID, eventID id.EventID, reason string) error {
	defer debug.Recover()
	_, err := c.client.RedactEvent(roomID, eventID, mautrix.ReqRedact{Reason: reason})
	return err
}

// SendMessage sends the given event.
func (c *Container) SendEvent(evt *muksevt.Event) (id.EventID, error) {
	defer debug.Recover()

	_, _ = c.client.UserTyping(evt.RoomID, false, 0)
	c.typing = 0
	room := c.GetRoom(evt.RoomID)
	if room != nil && room.Encrypted && c.crypto != nil && evt.Type != event.EventReaction {
		encrypted, err := c.crypto.EncryptMegolmEvent(evt.RoomID, evt.Type, &evt.Content)
		if err != nil {
			if isBadEncryptError(err) {
				return "", err
			}
			debug.Print("Got", err, "while trying to encrypt message, sharing group session and trying again...")
			err = c.crypto.ShareGroupSession(room.ID, room.GetMemberList())
			if err != nil {
				return "", err
			}
			encrypted, err = c.crypto.EncryptMegolmEvent(evt.RoomID, evt.Type, &evt.Content)
			if err != nil {
				return "", err
			}
		}
		evt.Type = event.EventEncrypted
		evt.Content = event.Content{Parsed: encrypted}
	}
	resp, err := c.client.SendMessageEvent(evt.RoomID, evt.Type, &evt.Content, mautrix.ReqSendEvent{TransactionID: evt.Unsigned.TransactionID})
	if err != nil {
		return "", err
	}
	return resp.EventID, nil
}

func (c *Container) UploadMedia(path string, encrypt bool) (*ifc.UploadedMediaInfo, error) {
	var err error
	path, err = filepath.Abs(path)
	if err != nil {
		return nil, fmt.Errorf("failed to get absolute path: %w", err)
	}

	msgtype, info, err := getMediaInfo(path)
	if err != nil {
		return nil, err
	}

	file, err := os.Open(path)
	if err != nil {
		return nil, fmt.Errorf("failed to open file: %w", err)
	}

	stat, err := file.Stat()
	if err != nil {
		return nil, fmt.Errorf("failed to get file info: %w", err)
	}

	uploadFileName := stat.Name()
	uploadMimeType := info.MimeType

	var content io.Reader
	var encryptionInfo *attachment.EncryptedFile
	if encrypt {
		uploadMimeType = "application/octet-stream"
		uploadFileName = ""
		encryptionInfo = attachment.NewEncryptedFile()
		content = encryptionInfo.EncryptStream(file)
	} else {
		content = file
	}

	resp, err := c.client.UploadMedia(mautrix.ReqUploadMedia{
		Content:       content,
		ContentLength: stat.Size(),
		ContentType:   uploadMimeType,
		FileName:      uploadFileName,
	})

	if err != nil {
		return nil, err
	}

	return &ifc.UploadedMediaInfo{
		RespMediaUpload: resp,
		EncryptionInfo:  encryptionInfo,
		Name:            stat.Name(),
		MsgType:         msgtype,
		Info:            &info,
	}, nil
}

func (c *Container) sendTypingAsync(roomID id.RoomID, typing bool, timeout int64) {
	defer debug.Recover()
	_, _ = c.client.UserTyping(roomID, typing, timeout)
}

// SendTyping sets whether or not the user is typing in the given room.
func (c *Container) SendTyping(roomID id.RoomID, typing bool) {
	ts := time.Now().Unix()
	if (c.typing > ts && typing) || (c.typing == 0 && !typing) {
		return
	}

	if typing {
		go c.sendTypingAsync(roomID, true, 20000)
		c.typing = ts + 15
	} else {
		go c.sendTypingAsync(roomID, false, 0)
		c.typing = 0
	}
}

// CreateRoom attempts to create a new room and join the user.
func (c *Container) CreateRoom(req *mautrix.ReqCreateRoom) (*rooms.Room, error) {
	resp, err := c.client.CreateRoom(req)
	if err != nil {
		return nil, err
	}
	room := c.GetOrCreateRoom(resp.RoomID)
	return room, nil
}

// JoinRoom makes the current user try to join the given room.
func (c *Container) JoinRoom(roomID id.RoomID, server string) (*rooms.Room, error) {
	resp, err := c.client.JoinRoom(string(roomID), server, nil)
	if err != nil {
		return nil, err
	}

	room := c.GetOrCreateRoom(resp.RoomID)
	room.HasLeft = false
	return room, nil
}

// LeaveRoom makes the current user leave the given room.
func (c *Container) LeaveRoom(roomID id.RoomID) error {
	_, err := c.client.LeaveRoom(roomID)
	if err != nil {
		return err
	}

	node := c.GetOrCreateRoom(roomID)
	node.HasLeft = true
	node.Unload()
	return nil
}

func (c *Container) FetchMembers(room *rooms.Room) error {
	debug.Print("Fetching member list for", room.ID)
	members, err := c.client.Members(room.ID, mautrix.ReqMembers{At: room.LastPrevBatch})
	if err != nil {
		return err
	}
	debug.Printf("Fetched %d members for %s", len(members.Chunk), room.ID)
	for _, evt := range members.Chunk {
		err := evt.Content.ParseRaw(evt.Type)
		if err != nil {
			debug.Printf("Failed to parse member event of %s: %v", evt.GetStateKey(), err)
			continue
		}
		room.UpdateState(evt)
	}
	room.MembersFetched = true
	return nil
}

// GetHistory fetches room history.
func (c *Container) GetHistory(room *rooms.Room, limit int, dbPointer uint64) ([]*muksevt.Event, uint64, error) {
	events, newDBPointer, err := c.history.Load(room, limit, dbPointer)
	if err != nil {
		return nil, dbPointer, err
	}
	if len(events) > 0 {
		debug.Printf("Loaded %d events for %s from local cache", len(events), room.ID)
		return events, newDBPointer, nil
	}
	resp, err := c.client.Messages(room.ID, room.PrevBatch, "", 'b', limit)
	if err != nil {
		return nil, dbPointer, err
	}
	debug.Printf("Loaded %d events for %s from server from %s to %s", len(resp.Chunk), room.ID, resp.Start, resp.End)
	for i, evt := range resp.Chunk {
		err := evt.Content.ParseRaw(evt.Type)
		if err != nil {
			debug.Printf("Failed to unmarshal content of event %s (type %s) by %s in %s: %v\n%s", evt.ID, evt.Type.Repr(), evt.Sender, evt.RoomID, err, string(evt.Content.VeryRaw))
		}

		if evt.Type == event.EventEncrypted {
			if c.crypto == nil {
				evt.Type = muksevt.EventEncryptionUnsupported
				origContent, _ := evt.Content.Parsed.(*event.EncryptedEventContent)
				evt.Content.Parsed = muksevt.EncryptionUnsupportedContent{Original: origContent}
			} else {
				decrypted, err := c.crypto.DecryptMegolmEvent(evt)
				if err != nil {
					debug.Printf("Failed to decrypt event %s: %v", evt.ID, err)
					evt.Type = muksevt.EventBadEncrypted
					origContent, _ := evt.Content.Parsed.(*event.EncryptedEventContent)
					evt.Content.Parsed = &muksevt.BadEncryptedContent{
						Original: origContent,
						Reason:   err.Error(),
					}
				} else {
					resp.Chunk[i] = decrypted
				}
			}
		}
	}
	for _, evt := range resp.State {
		room.UpdateState(evt)
	}
	room.PrevBatch = resp.End
	c.config.Rooms.Put(room)
	if len(resp.Chunk) == 0 {
		return []*muksevt.Event{}, dbPointer, nil
	}
	// TODO newDBPointer isn't accurate in this case yet, fix later
	events, newDBPointer, err = c.history.Prepend(room, resp.Chunk)
	if err != nil {
		return nil, dbPointer, err
	}
	return events, dbPointer, nil
}

func (c *Container) GetEvent(room *rooms.Room, eventID id.EventID) (*muksevt.Event, error) {
	evt, err := c.history.Get(room, eventID)
	if err != nil && err != EventNotFoundError {
		debug.Printf("Failed to get event %s from local cache: %v", eventID, err)
	} else if evt != nil {
		debug.Printf("Found event %s in local cache", eventID)
		return evt, err
	}
	mxEvent, err := c.client.GetEvent(room.ID, eventID)
	if err != nil {
		return nil, err
	}
	err = mxEvent.Content.ParseRaw(mxEvent.Type)
	if err != nil {
		return nil, err
	}
	debug.Printf("Loaded event %s from server", eventID)
	return muksevt.Wrap(mxEvent), nil
}

// GetOrCreateRoom gets the room instance stored in the session.
func (c *Container) GetOrCreateRoom(roomID id.RoomID) *rooms.Room {
	return c.config.Rooms.GetOrCreate(roomID)
}

// GetRoom gets the room instance stored in the session.
func (c *Container) GetRoom(roomID id.RoomID) *rooms.Room {
	return c.config.Rooms.Get(roomID)
}

func cp(src, dst string) error {
	in, err := os.Open(src)
	if err != nil {
		return err
	}
	defer in.Close()

	out, err := os.Create(dst)
	if err != nil {
		return err
	}
	defer out.Close()

	_, err = io.Copy(out, in)
	if err != nil {
		return err
	}
	return out.Close()
}

func (c *Container) DownloadToDisk(uri id.ContentURI, file *attachment.EncryptedFile, target string) (fullPath string, err error) {
	cachePath := c.GetCachePath(uri)
	if target == "" {
		fullPath = cachePath
	} else if !path.IsAbs(target) {
		fullPath = path.Join(c.config.DownloadDir, target)
	} else {
		fullPath = target
	}

	if _, statErr := os.Stat(cachePath); os.IsNotExist(statErr) {
		var body io.ReadCloser
		body, err = c.client.Download(uri)
		if err != nil {
			return
		}

		var data []byte
		data, err = ioutil.ReadAll(body)
		_ = body.Close()
		if err != nil {
			return
		}

		if file != nil {
			data, err = file.Decrypt(data)
			if err != nil {
				return
			}
		}

		err = ioutil.WriteFile(cachePath, data, 0600)
		if err != nil {
			return
		}
	}

	if fullPath != cachePath {
		err = os.MkdirAll(path.Dir(fullPath), 0700)
		if err != nil {
			return
		}
		err = cp(cachePath, fullPath)
	}

	return
}

// Download fetches the given Matrix content (mxc) URL and returns the data, homeserver, file ID and potential errors.
//
// The file will be either read from the media cache (if found) or downloaded from the server.
func (c *Container) Download(uri id.ContentURI, file *attachment.EncryptedFile) (data []byte, err error) {
	cacheFile := c.GetCachePath(uri)
	var info os.FileInfo
	if info, err = os.Stat(cacheFile); err == nil && !info.IsDir() {
		data, err = ioutil.ReadFile(cacheFile)
		if err == nil {
			return
		}
	}

	data, err = c.download(uri, file, cacheFile)
	return
}

func (c *Container) GetDownloadURL(uri id.ContentURI) string {
	return c.client.GetDownloadURL(uri)
}

func (c *Container) download(uri id.ContentURI, file *attachment.EncryptedFile, cacheFile string) (data []byte, err error) {
	var body io.ReadCloser
	body, err = c.client.Download(uri)
	if err != nil {
		return
	}

	data, err = ioutil.ReadAll(body)
	_ = body.Close()
	if err != nil {
		return
	}

	if file != nil {
		data, err = file.Decrypt(data)
		if err != nil {
			return
		}
	}

	err = ioutil.WriteFile(cacheFile, data, 0600)
	return
}

// GetCachePath gets the path to the cached version of the given homeserver:fileID combination.
// The file may or may not exist, use Download() to ensure it has been cached.
func (c *Container) GetCachePath(uri id.ContentURI) string {
	dir := filepath.Join(c.config.MediaDir, uri.Homeserver)

	err := os.MkdirAll(dir, 0700)
	if err != nil {
		return ""
	}

	return filepath.Join(dir, uri.FileID)
}<|MERGE_RESOLUTION|>--- conflicted
+++ resolved
@@ -430,12 +430,8 @@
 		default:
 			if err := c.client.Sync(); err != nil {
 				if errors.Is(err, mautrix.MUnknownToken) {
-<<<<<<< HEAD
-					debug.Print("Sync() errored with", err, "-> logging out")
-=======
 					debug.Print("Sync() errored with ", err, " -> logging out")
 					// TODO support soft logout
->>>>>>> 114940ee
 					c.Logout()
 				} else {
 					debug.Print("Sync() errored", err)
